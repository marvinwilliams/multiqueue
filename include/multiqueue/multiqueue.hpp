/**
******************************************************************************
* @file:   multiqueue.hpp
*
* @author: Marvin Williams
* @date:   2021/03/29 17:19
* @brief:
*******************************************************************************
**/
#pragma once

#include "multiqueue/buffered_pq.hpp"
#include "multiqueue/config.hpp"
#include "multiqueue/guarded_pq.hpp"
#include "multiqueue/heap.hpp"
#include "multiqueue/sentinel_traits.hpp"
#include "multiqueue/stick_policy.hpp"
#include "multiqueue/value_traits.hpp"

#include <array>
#include <cassert>
#include <cstddef>
#include <cstdlib>
#include <memory>
#include <mutex>
#include <ostream>
#include <random>
#include <stdexcept>
#include <string>
#include <type_traits>

namespace multiqueue {

namespace detail {

enum class PushResult { Success, Locked };
enum class PopResult { Success, Locked, Invalid, Empty };

template <typename Key, typename T, typename KeyCompare, StickPolicy Policy,
          template <typename, typename> typename PriorityQueue, typename ValueTraits, typename SentinelTraits,
          typename Allocator>
class MultiQueueImpl {
    static_assert(std::is_same_v<Key, typename ValueTraits::key_type>,
                  "MultiQueue must have the same key_type as its ValueTraits");
    static_assert(std::is_same_v<T, typename ValueTraits::mapped_type>,
                  "MultiQueue must have the same mapped_type as its ValueTraits");

   public:
    using key_type = Key;
    using mapped_type = typename ValueTraits::mapped_type;
    using value_type = typename ValueTraits::value_type;
    using key_compare = KeyCompare;
    using value_traits_type = ValueTraits;
    using policy_impl_type = detail::stick_policy_impl_type<MultiQueueImpl, Policy>;
    using sentinel_traits_type = SentinelTraits;
    using reference = value_type &;
    using const_reference = value_type const &;
    using size_type = std::size_t;
    using allocator_type = Allocator;
    using push_result = PushResult;
    using pop_result = PopResult;

    class value_compare {
        friend MultiQueueImpl;
        [[no_unique_address]] key_compare comp;

        explicit value_compare(key_compare const &compare = key_compare{}) : comp{compare} {
        }

       public:
        constexpr bool operator()(value_type const &lhs, value_type const &rhs) const {
            return comp(ValueTraits::key_of_value(lhs), ValueTraits::key_of_value(rhs));
        }
    };

    using pq_type = GuardedPQ<PriorityQueue<value_type, value_compare>, ValueTraits, SentinelTraits>;

   private:
    using shared_data_type = typename policy_impl_type::SharedData;
    using pq_alloc_type = typename std::allocator_traits<allocator_type>::template rebind_alloc<pq_type>;
    using pq_alloc_traits = std::allocator_traits<pq_alloc_type>;

    pq_type *pq_list_;
    size_type num_pqs_;
    Config config_;
    [[no_unique_address]] key_compare comp_;
    [[no_unique_address]] pq_alloc_type alloc_;
    [[no_unique_address]] shared_data_type shared_data_;

   public:
    MultiQueueImpl(MultiQueueImpl const &) = delete;
    MultiQueueImpl(MultiQueueImpl &&) = delete;
    MultiQueueImpl &operator=(MultiQueueImpl const &) = delete;
    MultiQueueImpl &operator=(MultiQueueImpl &&) = delete;

    explicit MultiQueueImpl(size_type n, Config const &c, key_compare const &kc, allocator_type const &a)
        : num_pqs_{n}, config_{c}, comp_{kc}, alloc_(a), shared_data_(n) {
        assert(n > 0);

        pq_list_ = pq_alloc_traits::allocate(alloc_, num_pqs_);
#ifdef MQ_CHECK_ALIGNMENT
        if (reinterpret_cast<std::uintptr_t>(pq_list_) % (BuildConfiguration::Pagesize) != 0) {
            std::abort();
        }
#endif
        for (pq_type *pq = pq_list_; pq != pq_list_ + num_pqs_; ++pq) {
            pq_alloc_traits::construct(alloc_, pq, value_comp());
        }
    }

    ~MultiQueueImpl() noexcept {
        for (pq_type *pq = pq_list_; pq != pq_list_ + num_pqs_; ++pq) {
            pq_alloc_traits::destroy(alloc_, pq);
        }
        pq_alloc_traits::deallocate(alloc_, pq_list_, num_pqs_);
    }

    [[nodiscard]] size_type num_pqs() const noexcept {
        return num_pqs_;
    }

    [[nodiscard]] Config const &config() const noexcept {
        return config_;
    }

    [[nodiscard]] shared_data_type &shared_data() noexcept {
        return shared_data_;
    }

    PushResult try_push(size_type idx, const_reference value) {
        if (!pq_list_[idx].try_lock()) {
            return PushResult::Locked;
        }
        pq_list_[idx].unsafe_push(value);
        pq_list_[idx].unlock();
        return PushResult::Success;
    }

    PopResult try_pop_from(size_type idx, reference retval
#ifdef MQ_COMPARE_STRICT
                           ,
                           key_type const &ref_key
#endif
    ) {
        assert(idx < num_pqs_);
        if (!pq_list_[idx].try_lock()) {
            return PopResult::Locked;
        }
        if (pq_list_[idx].unsafe_empty()
#ifdef MQ_COMPARE_STRICT
            || ValueTraits::key_of_value(pq_list_[idx].unsafe_top()) != ref_key
#endif
        ) {
            // Top got changed before locking
            pq_list_[idx].unlock();
            return PopResult::Invalid;
        }
        retval = pq_list_[idx].unsafe_top();
        pq_list_[idx].unsafe_pop();
        pq_list_[idx].unlock();
        return PopResult::Success;
    }

    template <std::size_t N>
    PopResult try_pop_compare(std::array<size_type, N> const &idx, reference retval) {
        if constexpr (N == 1) {
            auto key = pq_list_[idx[0]].concurrent_top_key();
            return key == SentinelTraits::sentinel() ? PopResult::Empty
                                                     : try_pop_from(idx[0], retval
#ifdef MQ_COMPARE_STRICT
                                                                    ,
                                                                    key
#endif
                                                       );
        } else if constexpr (N == 2) {
            std::array<key_type, 2> key = {pq_list_[idx[0]].concurrent_top_key(),
                                           pq_list_[idx[1]].concurrent_top_key()};
            if constexpr (!SentinelTraits::is_implicit) {
                if (key[0] == SentinelTraits::sentinel()) {
                    return key[1] == SentinelTraits::sentinel() ? PopResult::Empty
                                                                : try_pop_from(idx[1], retval
#ifdef MQ_COMPARE_STRICT
                                                                               ,
                                                                               key[1]
#endif
                                                                  );
                }
                if (key[1] == SentinelTraits::sentinel()) {
                    return try_pop_from(idx[0], retval
#ifdef MQ_COMPARE_STRICT
                                        ,
                                        key[0]
#endif
                    );
                }
            }
            size_type i = comp_(key[0], key[1]) ? 1 : 0;
            return key[i] == SentinelTraits::sentinel() ? PopResult::Empty
                                                        : try_pop_from(idx[i], retval
#ifdef MQ_COMPARE_STRICT
                                                                       ,
                                                                       key[i]
#endif
                                                          );
        } else {
            size_type best = 0;
            auto best_key = pq_list_[idx[best]].concurrent_top_key();
            for (size_type i = 1; i < N; ++i) {
                if (auto key = pq_list_[idx[i]].concurrent_top_key(); key != SentinelTraits::sentinel() &&
                    (best_key == SentinelTraits::sentinel() || comp_(best_key, key))) {
                    best = i;
                    best_key = key;
                }
            }
            return best_key == SentinelTraits::sentinel() ? PopResult::Empty
                                                          : try_pop_from(idx[best], retval
#ifdef MQ_COMPARE_STRICT
                                                                         ,
                                                                         best_key
#endif
                                                            );
        }
    }

    bool try_pop_any(size_type start_idx, reference retval) {
        assert(start_idx < num_pqs_);
        for (size_type i = 0; i < num_pqs_; ++i) {
            auto idx = (start_idx + i) % num_pqs_;
            auto key = pq_list_[idx].concurrent_top_key();
            if (key != SentinelTraits::sentinel()) {
                auto result = try_pop_from(idx, retval
#ifdef MQ_COMPARE_STRICT
                                           ,
                                           key
#endif
                );
                if (result == PopResult::Success) {
                    return true;
                }
            }
        }
        return false;
    }

    key_compare key_comp() const {
        return comp_;
    }

    value_compare value_comp() const {
        return value_compare{comp_};
    }
};

template <typename T, typename Compare>
using DefaultPriorityQueue = BufferedPQ<Heap<T, Compare>>;

}  // namespace detail

template <typename Key, typename T, typename KeyCompare = std::less<Key>, StickPolicy Policy = StickPolicy::None,
          template <typename, typename> typename PriorityQueue = detail::DefaultPriorityQueue,
          typename ValueTraits = value_traits<Key, T>, typename SentinelTraits = sentinel_traits<Key, KeyCompare>,
          typename Allocator = std::allocator<Key>>
class MultiQueue {
    using impl_type =
        detail::MultiQueueImpl<Key, T, KeyCompare, Policy, PriorityQueue, ValueTraits, SentinelTraits, Allocator>;

   public:
<<<<<<< HEAD
    using key_type = typename policy_type::key_type;
    using mapped_type = typename policy_type::mapped_type;
    using value_type = typename policy_type::value_type;
    using key_compare = typename policy_type::key_compare;
    using value_compare = typename policy_type::value_compare;
    using size_type = typename policy_type::size_type;
    using reference = typename policy_type::reference;
    using const_reference = typename policy_type::const_reference;
    using pq_type = typename policy_type::pq_type;

    using Handle = typename policy_type::Handle;
    using handle_type = typename policy_type::handle_type;
    using allocator_type = Allocator;
=======
    using key_type = typename impl_type::key_type;
    using mapped_type = typename impl_type::mapped_type;
    using value_type = typename impl_type::value_type;
    using key_compare = typename impl_type::key_compare;
    using value_compare = typename impl_type::value_compare;
    using size_type = typename impl_type::size_type;
    using reference = typename impl_type::reference;
    using const_reference = typename impl_type::const_reference;
    using pq_type = typename impl_type::pq_type;
    using allocator_type = typename impl_type::allocator_type;

    class Handle {
        friend MultiQueue;
        typename impl_type::policy_impl_type policy_impl_;

        explicit Handle(int id, impl_type &d) noexcept : policy_impl_(id, d) {
        }
>>>>>>> 75d38e01

       public:
        void push(const_reference value) {
            policy_impl_.push(value);
        }

        bool try_pop(reference retval) {
            return policy_impl_.try_pop(retval);
        }

        Handle(Handle const &) = delete;
        Handle &operator=(Handle const &) = delete;
        Handle &operator=(Handle &&) noexcept = default;
        Handle(Handle &&) noexcept = default;
        ~Handle() = default;
    };

   private:
    impl_type impl_;

    static constexpr unsigned int next_power_of_two(unsigned int n) {
        unsigned int r = 1;
        while (r < n) {
            r <<= 1;
        }
        return r;
    }

   public:
    explicit MultiQueue(int num_threads, Config const &cfg, key_compare const &kc = key_compare(),
                        allocator_type const &a = allocator_type())
        : impl_(next_power_of_two(static_cast<unsigned int>(num_threads * cfg.c)), cfg, kc, a) {
    }

    explicit MultiQueue(int num_threads, key_compare const &kc = key_compare(),
                        allocator_type const &a = allocator_type())
        : MultiQueue(num_threads, Config{}, kc, a) {
    }

<<<<<<< HEAD
    handle_type get_handle(unsigned int) noexcept {
        static std::mutex m;
        auto l = std::scoped_lock(m);
        return policy_.get_handle();
=======
    Handle get_handle(int id) noexcept {
        return Handle(id, impl_);
>>>>>>> 75d38e01
    }

    [[nodiscard]] Config const &config() const noexcept {
        return impl_.config();
    }

    size_type num_pqs() const noexcept {
        return impl_.num_pqs();
    }

    key_compare key_comp() const {
        return impl_.key_comp();
    }

    value_compare value_comp() const {
        return impl_.value_comp();
    }
};

}  // namespace multiqueue<|MERGE_RESOLUTION|>--- conflicted
+++ resolved
@@ -98,11 +98,6 @@
         assert(n > 0);
 
         pq_list_ = pq_alloc_traits::allocate(alloc_, num_pqs_);
-#ifdef MQ_CHECK_ALIGNMENT
-        if (reinterpret_cast<std::uintptr_t>(pq_list_) % (BuildConfiguration::Pagesize) != 0) {
-            std::abort();
-        }
-#endif
         for (pq_type *pq = pq_list_; pq != pq_list_ + num_pqs_; ++pq) {
             pq_alloc_traits::construct(alloc_, pq, value_comp());
         }
@@ -265,21 +260,6 @@
         detail::MultiQueueImpl<Key, T, KeyCompare, Policy, PriorityQueue, ValueTraits, SentinelTraits, Allocator>;
 
    public:
-<<<<<<< HEAD
-    using key_type = typename policy_type::key_type;
-    using mapped_type = typename policy_type::mapped_type;
-    using value_type = typename policy_type::value_type;
-    using key_compare = typename policy_type::key_compare;
-    using value_compare = typename policy_type::value_compare;
-    using size_type = typename policy_type::size_type;
-    using reference = typename policy_type::reference;
-    using const_reference = typename policy_type::const_reference;
-    using pq_type = typename policy_type::pq_type;
-
-    using Handle = typename policy_type::Handle;
-    using handle_type = typename policy_type::handle_type;
-    using allocator_type = Allocator;
-=======
     using key_type = typename impl_type::key_type;
     using mapped_type = typename impl_type::mapped_type;
     using value_type = typename impl_type::value_type;
@@ -297,7 +277,6 @@
 
         explicit Handle(int id, impl_type &d) noexcept : policy_impl_(id, d) {
         }
->>>>>>> 75d38e01
 
        public:
         void push(const_reference value) {
@@ -337,15 +316,8 @@
         : MultiQueue(num_threads, Config{}, kc, a) {
     }
 
-<<<<<<< HEAD
-    handle_type get_handle(unsigned int) noexcept {
-        static std::mutex m;
-        auto l = std::scoped_lock(m);
-        return policy_.get_handle();
-=======
     Handle get_handle(int id) noexcept {
         return Handle(id, impl_);
->>>>>>> 75d38e01
     }
 
     [[nodiscard]] Config const &config() const noexcept {
